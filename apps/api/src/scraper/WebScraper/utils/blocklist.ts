import { Logger } from "../../../lib/logger";

const socialMediaBlocklist = [
<<<<<<< HEAD
  "facebook.com",
  "x.com",
  "twitter.com",
  "instagram.com",
  "linkedin.com",
  "snapchat.com",
  "tiktok.com",
  "reddit.com",
  "tumblr.com",
  "flickr.com",
  "whatsapp.com",
  "wechat.com",
  "telegram.org",
  "researchhub.com",
  "youtube.com",
  "corterix.com",
=======
  'facebook.com',
  'x.com',
  'twitter.com',
  'instagram.com',
  'linkedin.com',
  'snapchat.com',
  'tiktok.com',
  'reddit.com',
  'tumblr.com',
  'flickr.com',
  'whatsapp.com',
  'wechat.com',
  'telegram.org',
  'researchhub.com',
  'youtube.com',
  'corterix.com',
  'southwest.com',
  'ryanair.com'
>>>>>>> 6ccc22ba
];

const allowedKeywords = [
  "pulse",
  "privacy",
  "terms",
  "policy",
  "user-agreement",
  "legal",
  "help",
  "policies",
  "support",
  "contact",
  "about",
  "careers",
  "blog",
  "press",
  "conditions",
  "tos",
];

export function isUrlBlocked(url: string): boolean {
  return false; // allow everything
  const lowerCaseUrl = url.toLowerCase();

  // Check if the URL contains any allowed keywords as whole words
  if (
    allowedKeywords.some((keyword) =>
      new RegExp(`\\b${keyword}\\b`, "i").test(lowerCaseUrl)
    )
  ) {
    return false;
  }

  try {
    if (!url.startsWith("http://") && !url.startsWith("https://")) {
      url = "https://" + url;
    }

    const urlObj = new URL(url);
    const hostname = urlObj.hostname.toLowerCase();

    // Check if the URL matches any domain in the blocklist
    const isBlocked = socialMediaBlocklist.some((domain) => {
      const domainPattern = new RegExp(
        `(^|\\.)${domain.replace(".", "\\.")}(\\.|$)`,
        "i"
      );
      return domainPattern.test(hostname);
    });

    return isBlocked;
  } catch (e) {
    // If an error occurs (e.g., invalid URL), return false
    Logger.error(`Error parsing the following URL: ${url}`);
    return false;
  }
}<|MERGE_RESOLUTION|>--- conflicted
+++ resolved
@@ -1,7 +1,6 @@
 import { Logger } from "../../../lib/logger";
 
 const socialMediaBlocklist = [
-<<<<<<< HEAD
   "facebook.com",
   "x.com",
   "twitter.com",
@@ -18,26 +17,8 @@
   "researchhub.com",
   "youtube.com",
   "corterix.com",
-=======
-  'facebook.com',
-  'x.com',
-  'twitter.com',
-  'instagram.com',
-  'linkedin.com',
-  'snapchat.com',
-  'tiktok.com',
-  'reddit.com',
-  'tumblr.com',
-  'flickr.com',
-  'whatsapp.com',
-  'wechat.com',
-  'telegram.org',
-  'researchhub.com',
-  'youtube.com',
-  'corterix.com',
-  'southwest.com',
-  'ryanair.com'
->>>>>>> 6ccc22ba
+  "southwest.com",
+  "ryanair.com",
 ];
 
 const allowedKeywords = [
