--- conflicted
+++ resolved
@@ -22,7 +22,6 @@
 ];
 
 const allowedKeywords = [
-<<<<<<< HEAD
   "pulse",
   "privacy",
   "terms",
@@ -39,26 +38,8 @@
   "press",
   "conditions",
   "tos",
-=======
-  'pulse',
-  'privacy',
-  'terms',
-  'policy',
-  'user-agreement',
-  'legal',
-  'help',
-  'policies',
-  'support',
-  'contact',
-  'about',
-  'careers',
-  'blog',
-  'press',
-  'conditions',
-  'tos',
-  '://ads.tiktok.com',
-  '://tiktok.com/business',
->>>>>>> c6a83ab9
+  "://ads.tiktok.com",
+  "://tiktok.com/business",
 ];
 
 export function isUrlBlocked(url: string): boolean {
