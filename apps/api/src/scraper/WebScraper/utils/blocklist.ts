import { Logger } from "../../../lib/logger";

const socialMediaBlocklist = [
<<<<<<< HEAD
  "facebook.com",
  "x.com",
  "twitter.com",
  "instagram.com",
  "linkedin.com",
  "pinterest.com",
  "snapchat.com",
  "tiktok.com",
  "reddit.com",
  "tumblr.com",
  "flickr.com",
  "whatsapp.com",
  "wechat.com",
  "telegram.org",
=======
  'facebook.com',
  'x.com',
  'twitter.com',
  'instagram.com',
  'linkedin.com',
  'snapchat.com',
  'tiktok.com',
  'reddit.com',
  'tumblr.com',
  'flickr.com',
  'whatsapp.com',
  'wechat.com',
  'telegram.org',
  'researchhub.com',
  'youtube.com',
  'corterix.com',
>>>>>>> c3158b0f
];

const allowedKeywords = [
  "pulse",
  "privacy",
  "terms",
  "policy",
  "user-agreement",
  "legal",
  "help",
  "policies",
  "support",
  "contact",
  "about",
  "careers",
  "blog",
  "press",
  "conditions",
  "tos",
];

export function isUrlBlocked(url: string): boolean {
  return false; // allow everything
  const lowerCaseUrl = url.toLowerCase();

  // Check if the URL contains any allowed keywords as whole words
  if (
    allowedKeywords.some((keyword) =>
      new RegExp(`\\b${keyword}\\b`, "i").test(lowerCaseUrl)
    )
  ) {
    return false;
  }

  try {
    if (!url.startsWith("http://") && !url.startsWith("https://")) {
      url = "https://" + url;
    }

    const urlObj = new URL(url);
    const hostname = urlObj.hostname.toLowerCase();

    // Check if the URL matches any domain in the blocklist
    const isBlocked = socialMediaBlocklist.some((domain) => {
      const domainPattern = new RegExp(
        `(^|\\.)${domain.replace(".", "\\.")}(\\.|$)`,
        "i"
      );
      return domainPattern.test(hostname);
    });

    return isBlocked;
  } catch (e) {
    // If an error occurs (e.g., invalid URL), return false
    Logger.error(`Error parsing the following URL: ${url}`);
    return false;
  }
}<|MERGE_RESOLUTION|>--- conflicted
+++ resolved
@@ -1,13 +1,11 @@
 import { Logger } from "../../../lib/logger";
 
 const socialMediaBlocklist = [
-<<<<<<< HEAD
   "facebook.com",
   "x.com",
   "twitter.com",
   "instagram.com",
   "linkedin.com",
-  "pinterest.com",
   "snapchat.com",
   "tiktok.com",
   "reddit.com",
@@ -16,24 +14,9 @@
   "whatsapp.com",
   "wechat.com",
   "telegram.org",
-=======
-  'facebook.com',
-  'x.com',
-  'twitter.com',
-  'instagram.com',
-  'linkedin.com',
-  'snapchat.com',
-  'tiktok.com',
-  'reddit.com',
-  'tumblr.com',
-  'flickr.com',
-  'whatsapp.com',
-  'wechat.com',
-  'telegram.org',
-  'researchhub.com',
-  'youtube.com',
-  'corterix.com',
->>>>>>> c3158b0f
+  "researchhub.com",
+  "youtube.com",
+  "corterix.com",
 ];
 
 const allowedKeywords = [
