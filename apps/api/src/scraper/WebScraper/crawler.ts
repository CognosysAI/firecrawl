--- conflicted
+++ resolved
@@ -66,22 +66,20 @@
     this.allowExternalContentLinks = allowExternalContentLinks ?? false;
   }
 
-<<<<<<< HEAD
-  private filterLinks(
+  public filterLinks(
     sitemapLinks: string[],
     limit: number,
     maxDepth: number
   ): string[] {
-=======
-  public filterLinks(sitemapLinks: string[], limit: number, maxDepth: number): string[] {
->>>>>>> c3158b0f
     return sitemapLinks
       .filter((link) => {
         let url: URL;
         try {
           url = new URL(link.trim(), this.baseUrl);
         } catch (error) {
-          Logger.debug(`Error processing link: ${link} | Error: ${error.message}`);
+          Logger.debug(
+            `Error processing link: ${link} | Error: ${error.message}`
+          );
           return false;
         }
         const path = url.pathname;
@@ -117,23 +115,17 @@
 
         // Normalize the initial URL and the link to account for www and non-www versions
         const normalizedInitialUrl = new URL(this.initialUrl);
-<<<<<<< HEAD
-        const normalizedLink = new URL(link);
+        let normalizedLink;
+        try {
+          normalizedLink = new URL(link);
+        } catch (_) {
+          return false;
+        }
         const initialHostname = normalizedInitialUrl.hostname.replace(
           /^www\./,
           ""
         );
         const linkHostname = normalizedLink.hostname.replace(/^www\./, "");
-=======
-        let normalizedLink;
-        try {
-          normalizedLink = new URL(link);
-        } catch (_) {
-          return false;
-        }
-        const initialHostname = normalizedInitialUrl.hostname.replace(/^www\./, '');
-        const linkHostname = normalizedLink.hostname.replace(/^www\./, '');
->>>>>>> c3158b0f
 
         // Ensure the protocol and hostname match, and the path starts with the initial URL's path
         // commented to able to handling external link on allowExternalContentLinks
@@ -162,7 +154,9 @@
   }
 
   public async getRobotsTxt(): Promise<string> {
-    const response = await axios.get(this.robotsTxtUrl, { timeout: axiosTimeout });
+    const response = await axios.get(this.robotsTxtUrl, {
+      timeout: axiosTimeout,
+    });
     return response.data;
   }
 
@@ -170,12 +164,18 @@
     this.robots = robotsParser(this.robotsTxtUrl, txt);
   }
 
-  public async tryGetSitemap(): Promise<{ url: string; html: string; }[] | null> {
+  public async tryGetSitemap(): Promise<
+    { url: string; html: string }[] | null
+  > {
     Logger.debug(`Fetching sitemap links from ${this.initialUrl}`);
     const sitemapLinks = await this.tryFetchSitemapLinks(this.initialUrl);
     if (sitemapLinks.length > 0) {
-      let filteredLinks = this.filterLinks(sitemapLinks, this.limit, this.maxCrawledDepth);
-      return filteredLinks.map(link => ({ url: link, html: "" }));
+      let filteredLinks = this.filterLinks(
+        sitemapLinks,
+        this.limit,
+        this.maxCrawledDepth
+      );
+      return filteredLinks.map((link) => ({ url: link, html: "" }));
     }
     return null;
   }
@@ -191,33 +191,17 @@
     Logger.debug(`Crawler starting with ${this.initialUrl}`);
     // Fetch and parse robots.txt
     try {
-<<<<<<< HEAD
-      const response = await axios.get(this.robotsTxtUrl, {
-        timeout: axiosTimeout,
-      });
-      this.robots = robotsParser(this.robotsTxtUrl, response.data);
-=======
       const txt = await this.getRobotsTxt();
       this.importRobotsTxt(txt);
->>>>>>> c3158b0f
       Logger.debug(`Crawler robots.txt fetched with ${this.robotsTxtUrl}`);
     } catch (error) {
       Logger.debug(`Failed to fetch robots.txt from ${this.robotsTxtUrl}`);
     }
 
-<<<<<<< HEAD
     if (!crawlerOptions?.ignoreSitemap) {
-      Logger.debug(`Fetching sitemap links from ${this.initialUrl}`);
-      const sitemapLinks = await this.tryFetchSitemapLinks(this.initialUrl);
-      if (sitemapLinks.length > 0) {
-        let filteredLinks = this.filterLinks(sitemapLinks, limit, maxDepth);
-        return filteredLinks.map((link) => ({ url: link, html: "" }));
-=======
-    if (!crawlerOptions?.ignoreSitemap){
       const sm = await this.tryGetSitemap();
       if (sm !== null) {
         return sm;
->>>>>>> c3158b0f
       }
     }
 
@@ -320,7 +304,66 @@
     }));
   }
 
-<<<<<<< HEAD
+  public filterURL(href: string, url: string): string | null {
+    let fullUrl = href;
+    if (!href.startsWith("http")) {
+      try {
+        fullUrl = new URL(href, this.baseUrl).toString();
+      } catch (_) {
+        return null;
+      }
+    }
+    let urlObj;
+    try {
+      urlObj = new URL(fullUrl);
+    } catch (_) {
+      return null;
+    }
+    const path = urlObj.pathname;
+
+    if (this.isInternalLink(fullUrl)) {
+      // INTERNAL LINKS
+      if (
+        this.isInternalLink(fullUrl) &&
+        this.noSections(fullUrl) &&
+        !this.matchesExcludes(path) &&
+        this.isRobotsAllowed(fullUrl)
+      ) {
+        return fullUrl;
+      }
+    } else {
+      // EXTERNAL LINKS
+      if (
+        this.isInternalLink(url) &&
+        this.allowExternalContentLinks &&
+        !this.isSocialMediaOrEmail(fullUrl) &&
+        !this.matchesExcludes(fullUrl, true) &&
+        !this.isExternalMainPage(fullUrl)
+      ) {
+        return fullUrl;
+      }
+    }
+
+    return null;
+  }
+
+  public extractLinksFromHTML(html: string, url: string) {
+    let links: string[] = [];
+
+    const $ = load(html);
+    $("a").each((_, element) => {
+      const href = $(element).attr("href");
+      if (href) {
+        const u = this.filterURL(href, url);
+        if (u !== null) {
+          links.push(u);
+        }
+      }
+    });
+
+    return links;
+  }
+
   async crawl(
     url: string,
     pageOptions: PageOptions
@@ -331,67 +374,6 @@
       this.visited.has(url) ||
       !this.robots.isAllowed(url, "FireCrawlAgent")
     ) {
-=======
-  public filterURL(href: string, url: string): string | null {
-    let fullUrl = href;
-    if (!href.startsWith("http")) {
-      try {
-        fullUrl = new URL(href, this.baseUrl).toString();
-      } catch (_) {
-        return null;
-      }
-    }
-    let urlObj;
-    try {
-      urlObj = new URL(fullUrl);
-    } catch (_) {
-      return null;
-    }
-    const path = urlObj.pathname;
-
-    if (this.isInternalLink(fullUrl)) { // INTERNAL LINKS
-      if (this.isInternalLink(fullUrl) &&
-        this.noSections(fullUrl) &&
-        !this.matchesExcludes(path) &&
-        this.isRobotsAllowed(fullUrl)
-      ) {
-        return fullUrl;
-      }
-    } else { // EXTERNAL LINKS
-      if (
-        this.isInternalLink(url) &&
-        this.allowExternalContentLinks &&
-        !this.isSocialMediaOrEmail(fullUrl) &&
-        !this.matchesExcludes(fullUrl, true) &&
-        !this.isExternalMainPage(fullUrl)
-      ) {
-        return fullUrl;
-      }
-    }
-
-    return null;
-  }
-
-  public extractLinksFromHTML(html: string, url: string) {
-    let links: string[] = [];
-
-    const $ = load(html);
-    $("a").each((_, element) => {
-      const href = $(element).attr("href");
-      if (href) {
-        const u = this.filterURL(href, url);
-        if (u !== null) {
-          links.push(u);
-        }
-      }
-    });
-
-    return links;
-  }
-
-  async crawl(url: string, pageOptions: PageOptions): Promise<{url: string, html: string, pageStatusCode?: number, pageError?: string}[]> {
-    if (this.visited.has(url) || !this.robots.isAllowed(url, "FireCrawlAgent")) {
->>>>>>> c3158b0f
       return [];
     }
     this.visited.add(url);
@@ -442,56 +424,15 @@
         links.push({ url, html: content, pageStatusCode, pageError });
       }
 
-<<<<<<< HEAD
-      $("a").each((_, element) => {
-        const href = $(element).attr("href");
-        if (href) {
-          let fullUrl = href;
-          if (!href.startsWith("http")) {
-            fullUrl = new URL(href, this.baseUrl).toString();
-          }
-          const urlObj = new URL(fullUrl);
-          const path = urlObj.pathname;
-
-          if (this.isInternalLink(fullUrl)) {
-            // INTERNAL LINKS
-            if (
-              this.isInternalLink(fullUrl) &&
-              this.noSections(fullUrl) &&
-              !this.matchesExcludes(path) &&
-              this.isRobotsAllowed(fullUrl)
-            ) {
-              links.push({
-                url: fullUrl,
-                html: content,
-                pageStatusCode,
-                pageError,
-              });
-            }
-          } else {
-            // EXTERNAL LINKS
-            if (
-              this.isInternalLink(url) &&
-              this.allowExternalContentLinks &&
-              !this.isSocialMediaOrEmail(fullUrl) &&
-              !this.matchesExcludes(fullUrl, true) &&
-              !this.isExternalMainPage(fullUrl)
-            ) {
-              links.push({
-                url: fullUrl,
-                html: content,
-                pageStatusCode,
-                pageError,
-              });
-            }
-          }
-        }
-      });
-
-=======
-      links.push(...this.extractLinksFromHTML(content, url).map(url => ({ url, html: content, pageStatusCode, pageError })));
-      
->>>>>>> c3158b0f
+      links.push(
+        ...this.extractLinksFromHTML(content, url).map((url) => ({
+          url,
+          html: content,
+          pageStatusCode,
+          pageError,
+        }))
+      );
+
       if (this.visited.size === 1) {
         return links;
       }
@@ -651,28 +592,20 @@
       if (response.status === 200) {
         sitemapLinks = await getLinksFromSitemap({ sitemapUrl });
       }
-<<<<<<< HEAD
     } catch (error) {
       Logger.debug(
         `Failed to fetch sitemap with axios from ${sitemapUrl}: ${error}`
       );
-      const response = await getLinksFromSitemap({
-        sitemapUrl,
-        mode: "fire-engine",
-      });
-      if (response) {
-        sitemapLinks = response;
-=======
-    } catch (error) { 
-      Logger.debug(`Failed to fetch sitemap with axios from ${sitemapUrl}: ${error}`);
       if (error instanceof AxiosError && error.response?.status === 404) {
         // ignore 404
       } else {
-        const response = await getLinksFromSitemap({ sitemapUrl, mode: 'fire-engine' });
+        const response = await getLinksFromSitemap({
+          sitemapUrl,
+          mode: "fire-engine",
+        });
         if (response) {
           sitemapLinks = response;
         }
->>>>>>> c3158b0f
       }
     }
 
@@ -688,22 +621,17 @@
           });
         }
       } catch (error) {
-<<<<<<< HEAD
         Logger.debug(
           `Failed to fetch sitemap from ${baseUrlSitemap}: ${error}`
         );
-        sitemapLinks = await getLinksFromSitemap({
-          sitemapUrl: baseUrlSitemap,
-          mode: "fire-engine",
-        });
-=======
-        Logger.debug(`Failed to fetch sitemap from ${baseUrlSitemap}: ${error}`);
         if (error instanceof AxiosError && error.response?.status === 404) {
           // ignore 404
         } else {
-          sitemapLinks = await getLinksFromSitemap({ sitemapUrl: baseUrlSitemap, mode: 'fire-engine' });
-        }
->>>>>>> c3158b0f
+          sitemapLinks = await getLinksFromSitemap({
+            sitemapUrl: baseUrlSitemap,
+            mode: "fire-engine",
+          });
+        }
       }
     }
 
