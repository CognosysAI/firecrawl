--- conflicted
+++ resolved
@@ -73,95 +73,69 @@
   ): string[] {
     return sitemapLinks
       .filter((link) => {
-<<<<<<< HEAD
-        try {
-          const url = new URL(link);
-          const path = url.pathname;
-
-          const depth = getURLDepth(url.toString());
-=======
         const url = new URL(link.trim(), this.baseUrl);
         const path = url.pathname;
-        
+
         const depth = getURLDepth(url.toString());
 
-        
         // Check if the link exceeds the maximum depth allowed
         if (depth > maxDepth) {
           return false;
         }
->>>>>>> e0954d7f
-
-          // Check if the link exceeds the maximum depth allowed
-          if (depth > maxDepth) {
+
+        // Check if the link should be excluded
+        if (this.excludes.length > 0 && this.excludes[0] !== "") {
+          if (
+            this.excludes.some((excludePattern) =>
+              new RegExp(excludePattern).test(path)
+            )
+          ) {
             return false;
           }
-
-          // Check if the link should be excluded
-          if (this.excludes.length > 0 && this.excludes[0] !== "") {
-            if (
-              this.excludes.some((excludePattern) =>
-                new RegExp(excludePattern).test(path)
-              )
-            ) {
-              return false;
-            }
-          }
-
-          // Check if the link matches the include patterns, if any are specified
-          if (this.includes.length > 0 && this.includes[0] !== "") {
-            if (
-              !this.includes.some((includePattern) =>
-                new RegExp(includePattern).test(path)
-              )
-            ) {
-              return false;
-            }
-          }
-
-          // Normalize the initial URL and the link to account for www and non-www versions
-          const normalizedInitialUrl = new URL(this.initialUrl);
-          const normalizedLink = new URL(link);
-          const initialHostname = normalizedInitialUrl.hostname.replace(
-            /^www\./,
-            ""
-          );
-          const linkHostname = normalizedLink.hostname.replace(/^www\./, "");
-
-          // Ensure the protocol and hostname match, and the path starts with the initial URL's path
-          // commented to able to handling external link on allowExternalContentLinks
-          // if (linkHostname !== initialHostname) {
-          //   return false;
-          // }
-
-          if (!this.allowBackwardCrawling) {
-            if (
-              !normalizedLink.pathname.startsWith(normalizedInitialUrl.pathname)
-            ) {
-              return false;
-            }
-          }
-
-          const isAllowed =
-            this.robots.isAllowed(link, "FireCrawlAgent") ?? true;
-          // Check if the link is disallowed by robots.txt
-          if (!isAllowed) {
-            console.log(`Link disallowed by robots.txt: ${link}`);
+        }
+
+        // Check if the link matches the include patterns, if any are specified
+        if (this.includes.length > 0 && this.includes[0] !== "") {
+          if (
+            !this.includes.some((includePattern) =>
+              new RegExp(includePattern).test(path)
+            )
+          ) {
             return false;
           }
-
-<<<<<<< HEAD
-          return true;
-        } catch (error) {
-          console.error(`Invalid URL: ${link}`, error);
-=======
+        }
+
+        // Normalize the initial URL and the link to account for www and non-www versions
+        const normalizedInitialUrl = new URL(this.initialUrl);
+        const normalizedLink = new URL(link);
+        const initialHostname = normalizedInitialUrl.hostname.replace(
+          /^www\./,
+          ""
+        );
+        const linkHostname = normalizedLink.hostname.replace(/^www\./, "");
+
+        // Ensure the protocol and hostname match, and the path starts with the initial URL's path
+        // commented to able to handling external link on allowExternalContentLinks
+        // if (linkHostname !== initialHostname) {
+        //   return false;
+        // }
+
+        if (!this.allowBackwardCrawling) {
+          if (
+            !normalizedLink.pathname.startsWith(normalizedInitialUrl.pathname)
+          ) {
+            return false;
+          }
+        }
+
         const isAllowed = this.robots.isAllowed(link, "FireCrawlAgent") ?? true;
         // Check if the link is disallowed by robots.txt
         if (!isAllowed) {
           Logger.debug(`Link disallowed by robots.txt: ${link}`);
->>>>>>> e0954d7f
           return false;
         }
+
+        return true;
       })
       .slice(0, limit);
   }
@@ -173,13 +147,8 @@
     concurrencyLimit: number = 5,
     limit: number = 10000,
     maxDepth: number = 10
-<<<<<<< HEAD
   ): Promise<{ url: string; html: string }[]> {
-=======
-  ): Promise<{ url: string, html: string }[]> {
-
     Logger.debug(`Crawler starting with ${this.initialUrl}`);
->>>>>>> e0954d7f
     // Fetch and parse robots.txt
     try {
       const response = await axios.get(this.robotsTxtUrl, {
@@ -191,12 +160,8 @@
       Logger.debug(`Failed to fetch robots.txt from ${this.robotsTxtUrl}`);
     }
 
-<<<<<<< HEAD
     if (!crawlerOptions?.ignoreSitemap) {
-=======
-    if (!crawlerOptions?.ignoreSitemap){
       Logger.debug(`Fetching sitemap links from ${this.initialUrl}`);
->>>>>>> e0954d7f
       const sitemapLinks = await this.tryFetchSitemapLinks(this.initialUrl);
       if (sitemapLinks.length > 0) {
         let filteredLinks = this.filterLinks(sitemapLinks, limit, maxDepth);
@@ -296,15 +261,11 @@
       }
     );
     await queue.drain();
-<<<<<<< HEAD
+    Logger.debug(`🐂 Crawled ${this.crawledUrls.size} URLs, Queue drained.`);
     return Array.from(this.crawledUrls.entries()).map(([url, html]) => ({
       url,
       html,
     }));
-=======
-    Logger.debug(`🐂 Crawled ${this.crawledUrls.size} URLs, Queue drained.`);
-    return Array.from(this.crawledUrls.entries()).map(([url, html]) => ({ url, html }));
->>>>>>> e0954d7f
   }
 
   async crawl(
@@ -339,14 +300,10 @@
 
       // If it is the first link, fetch with single url
       if (this.visited.size === 1) {
-<<<<<<< HEAD
-        const page = await scrapSingleUrl(url, {
+        const page = await scrapSingleUrl(this.jobId, url, {
           ...pageOptions,
           includeHtml: true,
         });
-=======
-        const page = await scrapSingleUrl(this.jobId, url, { ...pageOptions, includeHtml: true });
->>>>>>> e0954d7f
         content = page.html ?? "";
         pageStatusCode = page.metadata?.pageStatusCode;
         pageError = page.metadata?.pageError || undefined;
@@ -381,15 +338,10 @@
           const urlObj = new URL(fullUrl);
           const path = urlObj.pathname;
 
-<<<<<<< HEAD
           if (this.isInternalLink(fullUrl)) {
             // INTERNAL LINKS
             if (
               this.isInternalLink(fullUrl) &&
-=======
-          if (this.isInternalLink(fullUrl)) { // INTERNAL LINKS
-            if (this.isInternalLink(fullUrl) &&
->>>>>>> e0954d7f
               this.noSections(fullUrl) &&
               !this.matchesExcludes(path) &&
               this.isRobotsAllowed(fullUrl)
@@ -579,20 +531,14 @@
       if (response.status === 200) {
         sitemapLinks = await getLinksFromSitemap({ sitemapUrl });
       }
-<<<<<<< HEAD
     } catch (error) {
-      console.error(
+      Logger.debug(
         `Failed to fetch sitemap with axios from ${sitemapUrl}: ${error}`
       );
       const response = await getLinksFromSitemap({
         sitemapUrl,
         mode: "fire-engine",
       });
-=======
-    } catch (error) { 
-      Logger.debug(`Failed to fetch sitemap with axios from ${sitemapUrl}: ${error}`);
-      const response = await getLinksFromSitemap({ sitemapUrl, mode: 'fire-engine' });
->>>>>>> e0954d7f
       if (response) {
         sitemapLinks = response;
       }
@@ -610,14 +556,13 @@
           });
         }
       } catch (error) {
-<<<<<<< HEAD
-        console.error(
+        Logger.debug(
           `Failed to fetch sitemap from ${baseUrlSitemap}: ${error}`
         );
-=======
-        Logger.debug(`Failed to fetch sitemap from ${baseUrlSitemap}: ${error}`);
-        sitemapLinks = await getLinksFromSitemap({ sitemapUrl: baseUrlSitemap, mode: 'fire-engine' });
->>>>>>> e0954d7f
+        sitemapLinks = await getLinksFromSitemap({
+          sitemapUrl: baseUrlSitemap,
+          mode: "fire-engine",
+        });
       }
     }
 
