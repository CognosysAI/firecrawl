import axios from "axios";
import cheerio, { load } from "cheerio";
import { URL } from "url";
import { getLinksFromSitemap } from "./sitemap";
import async from "async";
import { CrawlerOptions, PageOptions, Progress } from "../../lib/entities";
import { scrapSingleUrl } from "./single_url";
import robotsParser from "robots-parser";
import { getURLDepth } from "./utils/maxDepthUtils";
import { axiosTimeout } from "../../../src/lib/timeout";
import { scrapWithFireEngine } from "./scrapers/fireEngine";

export class WebCrawler {
  private initialUrl: string;
  private baseUrl: string;
  private includes: string[];
  private excludes: string[];
  private maxCrawledLinks: number;
  private maxCrawledDepth: number;
  private visited: Set<string> = new Set();
  private crawledUrls: Map<string, string> = new Map();
  private limit: number;
  private robotsTxtUrl: string;
  private robots: any;
  private generateImgAltText: boolean;
  private allowBackwardCrawling: boolean;
  private allowExternalContentLinks: boolean;

  constructor({
    initialUrl,
    includes,
    excludes,
    maxCrawledLinks = 10000,
    limit = 10000,
    generateImgAltText = false,
    maxCrawledDepth = 10,
    allowBackwardCrawling = false,
    allowExternalContentLinks = false,
  }: {
    initialUrl: string;
    includes?: string[];
    excludes?: string[];
    maxCrawledLinks?: number;
    limit?: number;
    generateImgAltText?: boolean;
    maxCrawledDepth?: number;
    allowBackwardCrawling?: boolean;
    allowExternalContentLinks?: boolean;
  }) {
    this.initialUrl = initialUrl;
    this.baseUrl = new URL(initialUrl).origin;
    this.includes = includes ?? [];
    this.excludes = excludes ?? [];
    this.limit = limit;
    this.robotsTxtUrl = `${this.baseUrl}/robots.txt`;
    this.robots = robotsParser(this.robotsTxtUrl, "");
    // Deprecated, use limit instead
    this.maxCrawledLinks = maxCrawledLinks ?? limit;
    this.maxCrawledDepth = maxCrawledDepth ?? 10;
    this.generateImgAltText = generateImgAltText ?? false;
    this.allowBackwardCrawling = allowBackwardCrawling ?? false;
    this.allowExternalContentLinks = allowExternalContentLinks ?? false;
  }

  private filterLinks(
    sitemapLinks: string[],
    limit: number,
    maxDepth: number
  ): string[] {
    return sitemapLinks
      .filter((link) => {
        try {
          const url = new URL(link);
          const path = url.pathname;

          const depth = getURLDepth(url.toString());

          // Check if the link exceeds the maximum depth allowed
          if (depth > maxDepth) {
            return false;
          }

          // Check if the link should be excluded
          if (this.excludes.length > 0 && this.excludes[0] !== "") {
            if (
              this.excludes.some((excludePattern) =>
                new RegExp(excludePattern).test(path)
              )
            ) {
              return false;
            }
          }

          // Check if the link matches the include patterns, if any are specified
          if (this.includes.length > 0 && this.includes[0] !== "") {
            if (
              !this.includes.some((includePattern) =>
                new RegExp(includePattern).test(path)
              )
            ) {
              return false;
            }
          }

          // Normalize the initial URL and the link to account for www and non-www versions
          const normalizedInitialUrl = new URL(this.initialUrl);
          const normalizedLink = new URL(link);
          const initialHostname = normalizedInitialUrl.hostname.replace(
            /^www\./,
            ""
          );
          const linkHostname = normalizedLink.hostname.replace(/^www\./, "");

          // Ensure the protocol and hostname match, and the path starts with the initial URL's path
          // commented to able to handling external link on allowExternalContentLinks
          // if (linkHostname !== initialHostname) {
          //   return false;
          // }

          if (!this.allowBackwardCrawling) {
            if (
              !normalizedLink.pathname.startsWith(normalizedInitialUrl.pathname)
            ) {
              return false;
            }
          }

          const isAllowed =
            this.robots.isAllowed(link, "FireCrawlAgent") ?? true;
          // Check if the link is disallowed by robots.txt
          if (!isAllowed) {
            console.log(`Link disallowed by robots.txt: ${link}`);
            return false;
          }

          return true;
        } catch (error) {
          console.error(`Invalid URL: ${link}`, error);
          return false;
        }
      })
      .slice(0, limit);
  }

  public async start(
    inProgress?: (progress: Progress) => void,
    pageOptions?: PageOptions,
    crawlerOptions?: CrawlerOptions,
    concurrencyLimit: number = 5,
    limit: number = 10000,
    maxDepth: number = 10
  ): Promise<{ url: string; html: string }[]> {
    // Fetch and parse robots.txt
    try {
      const response = await axios.get(this.robotsTxtUrl, {
        timeout: axiosTimeout,
      });
      this.robots = robotsParser(this.robotsTxtUrl, response.data);
    } catch (error) {
      console.log(`Failed to fetch robots.txt from ${this.robotsTxtUrl}`);
    }

    if (!crawlerOptions?.ignoreSitemap) {
      const sitemapLinks = await this.tryFetchSitemapLinks(this.initialUrl);
      if (sitemapLinks.length > 0) {
        let filteredLinks = this.filterLinks(sitemapLinks, limit, maxDepth);
        return filteredLinks.map((link) => ({ url: link, html: "" }));
      }
    }

    const urls = await this.crawlUrls(
      [this.initialUrl],
      pageOptions,
      concurrencyLimit,
      inProgress
    );

    if (
      urls.length === 0 &&
      this.filterLinks([this.initialUrl], limit, this.maxCrawledDepth).length >
        0
    ) {
      return [{ url: this.initialUrl, html: "" }];
    }

    // make sure to run include exclude here again
    const filteredUrls = this.filterLinks(
      urls.map((urlObj) => urlObj.url),
      limit,
      this.maxCrawledDepth
    );
    return filteredUrls.map((url) => ({
      url,
      html: urls.find((urlObj) => urlObj.url === url)?.html || "",
    }));
  }

  private async crawlUrls(
    urls: string[],
    pageOptions: PageOptions,
    concurrencyLimit: number,
    inProgress?: (progress: Progress) => void
  ): Promise<{ url: string; html: string }[]> {
    const queue = async.queue(async (task: string, callback) => {
      if (this.crawledUrls.size >= Math.min(this.maxCrawledLinks, this.limit)) {
        if (callback && typeof callback === "function") {
          callback();
        }
        return;
      }
      const newUrls = await this.crawl(task, pageOptions);
      // add the initial url if not already added
      // if (this.visited.size === 1) {
      //   let normalizedInitial = this.initialUrl;
      //   if (!normalizedInitial.endsWith("/")) {
      //     normalizedInitial = normalizedInitial + "/";
      //   }
      //   if (!newUrls.some(page => page.url === this.initialUrl)) {
      //     newUrls.push({ url: this.initialUrl, html: "" });
      //   }
      // }

      newUrls.forEach((page) => this.crawledUrls.set(page.url, page.html));

      if (inProgress && newUrls.length > 0) {
        inProgress({
          current: this.crawledUrls.size,
          total: Math.min(this.maxCrawledLinks, this.limit),
          status: "SCRAPING",
          currentDocumentUrl: newUrls[newUrls.length - 1].url,
        });
      } else if (inProgress) {
        inProgress({
          current: this.crawledUrls.size,
          total: Math.min(this.maxCrawledLinks, this.limit),
          status: "SCRAPING",
          currentDocumentUrl: task,
        });
      }
      await this.crawlUrls(
        newUrls.map((p) => p.url),
        pageOptions,
        concurrencyLimit,
        inProgress
      );
      if (callback && typeof callback === "function") {
        callback();
      }
    }, concurrencyLimit);

    queue.push(
      urls.filter(
        (url) =>
          !this.visited.has(url) && this.robots.isAllowed(url, "FireCrawlAgent")
      ),
      (err) => {
        if (err) console.error(err);
      }
    );
    await queue.drain();
    return Array.from(this.crawledUrls.entries()).map(([url, html]) => ({
      url,
      html,
    }));
  }

  async crawl(
    url: string,
    pageOptions: PageOptions
  ): Promise<
    { url: string; html: string; pageStatusCode?: number; pageError?: string }[]
  > {
    if (
      this.visited.has(url) ||
      !this.robots.isAllowed(url, "FireCrawlAgent")
    ) {
      return [];
    }
    this.visited.add(url);

    if (!url.startsWith("http")) {
      url = "https://" + url;
    }
    if (url.endsWith("/")) {
      url = url.slice(0, -1);
    }

    if (this.isFile(url) || this.isSocialMediaOrEmail(url)) {
      return [];
    }

    try {
      let content: string = "";
      let pageStatusCode: number;
      let pageError: string | undefined = undefined;

      // If it is the first link, fetch with single url
      if (this.visited.size === 1) {
        const page = await scrapSingleUrl(url, {
          ...pageOptions,
          includeHtml: true,
        });
        content = page.html ?? "";
        pageStatusCode = page.metadata?.pageStatusCode;
        pageError = page.metadata?.pageError || undefined;
      } else {
        const response = await axios.get(url, { timeout: axiosTimeout });
        content = response.data ?? "";
        pageStatusCode = response.status;
        pageError =
          response.statusText != "OK" ? response.statusText : undefined;
      }

      const $ = load(content);
      let links: {
        url: string;
        html: string;
        pageStatusCode?: number;
        pageError?: string;
      }[] = [];

      // Add the initial URL to the list of links
      if (this.visited.size === 1) {
        links.push({ url, html: content, pageStatusCode, pageError });
      }

      $("a").each((_, element) => {
        const href = $(element).attr("href");
        if (href) {
          let fullUrl = href;
          if (!href.startsWith("http")) {
            fullUrl = new URL(href, this.baseUrl).toString();
          }
          const urlObj = new URL(fullUrl);
          const path = urlObj.pathname;

          if (this.isInternalLink(fullUrl)) {
            // INTERNAL LINKS
            if (
              this.isInternalLink(fullUrl) &&
              this.noSections(fullUrl) &&
              !this.matchesExcludes(path) &&
              this.isRobotsAllowed(fullUrl)
            ) {
              links.push({
                url: fullUrl,
                html: content,
                pageStatusCode,
                pageError,
              });
            }
          } else {
            // EXTERNAL LINKS
            if (
              this.isInternalLink(url) &&
              this.allowExternalContentLinks &&
              !this.isSocialMediaOrEmail(fullUrl) &&
              !this.matchesExcludes(fullUrl, true) &&
              !this.isExternalMainPage(fullUrl)
            ) {
              links.push({
                url: fullUrl,
                html: content,
                pageStatusCode,
                pageError,
              });
            }
          }
        }
      });

      if (this.visited.size === 1) {
        return links;
      }

      // Create a new list to return to avoid modifying the visited list
      return links.filter((link) => !this.visited.has(link.url));
    } catch (error) {
      return [];
    }
  }

  private isRobotsAllowed(url: string): boolean {
    return this.robots
      ? this.robots.isAllowed(url, "FireCrawlAgent") ?? true
      : true;
  }
  private normalizeCrawlUrl(url: string): string {
    try {
      const urlObj = new URL(url);
      urlObj.searchParams.sort(); // Sort query parameters to normalize
      return urlObj.toString();
    } catch (error) {
      return url;
    }
  }

  private matchesIncludes(url: string): boolean {
    if (this.includes.length === 0 || this.includes[0] == "") return true;
    return this.includes.some((pattern) => new RegExp(pattern).test(url));
  }

  private matchesExcludes(url: string, onlyDomains: boolean = false): boolean {
    return this.excludes.some((pattern) => {
      if (onlyDomains) return this.matchesExcludesExternalDomains(url);

      return this.excludes.some((pattern) => new RegExp(pattern).test(url));
    });
  }

  // supported formats: "example.com/blog", "https://example.com", "blog.example.com", "example.com"
  private matchesExcludesExternalDomains(url: string) {
    try {
      const urlObj = new URL(url);
      const hostname = urlObj.hostname;
      const pathname = urlObj.pathname;

      for (let domain of this.excludes) {
        let domainObj = new URL("http://" + domain.replace(/^https?:\/\//, ""));
        let domainHostname = domainObj.hostname;
        let domainPathname = domainObj.pathname;

        if (
          hostname === domainHostname ||
          hostname.endsWith(`.${domainHostname}`)
        ) {
          if (pathname.startsWith(domainPathname)) {
            return true;
          }
        }
      }
      return false;
    } catch (e) {
      return false;
    }
  }

  private isExternalMainPage(url: string): boolean {
    return !Boolean(
      url
        .split("/")
        .slice(3)
        .filter((subArray) => subArray.length > 0).length
    );
  }

  private noSections(link: string): boolean {
    return !link.includes("#");
  }

  private isInternalLink(link: string): boolean {
    const urlObj = new URL(link, this.baseUrl);
    const baseDomain = this.baseUrl
      .replace(/^https?:\/\//, "")
      .replace(/^www\./, "")
      .trim();
    const linkDomain = urlObj.hostname.replace(/^www\./, "").trim();

    return linkDomain === baseDomain;
  }

  private isFile(url: string): boolean {
    const fileExtensions = [
      ".png",
      ".jpg",
      ".jpeg",
      ".gif",
      ".css",
      ".js",
      ".ico",
      ".svg",
      // ".pdf",
      ".zip",
      ".exe",
      ".dmg",
      ".mp4",
      ".mp3",
      ".pptx",
      // ".docx",
      ".xlsx",
      ".xml",
      ".avi",
      ".flv",
      ".woff",
      ".ttf",
      ".woff2",
      ".webp",
    ];
    return fileExtensions.some((ext) => url.endsWith(ext));
  }

  private isSocialMediaOrEmail(url: string): boolean {
    const socialMediaOrEmail = [
      "facebook.com",
      "twitter.com",
      "linkedin.com",
      "instagram.com",
      "pinterest.com",
      "mailto:",
      "github.com",
      "calendly.com",
      "discord.gg",
      "discord.com",
    ];
    return socialMediaOrEmail.some((ext) => url.includes(ext));
  }

  //
  private async tryFetchSitemapLinks(url: string): Promise<string[]> {
    const normalizeUrl = (url: string) => {
      url = url.replace(/^https?:\/\//, "").replace(/^www\./, "");
      if (url.endsWith("/")) {
        url = url.slice(0, -1);
      }
      return url;
    };

    const sitemapUrl = url.endsWith("/sitemap.xml")
      ? url
      : `${url}/sitemap.xml`;

    let sitemapLinks: string[] = [];

    try {
      const response = await axios.get(sitemapUrl, { timeout: axiosTimeout });
      if (response.status === 200) {
        sitemapLinks = await getLinksFromSitemap({ sitemapUrl });
      }
    } catch (error) { 
      console.error(`Failed to fetch sitemap with axios from ${sitemapUrl}: ${error}`);
      const response = await getLinksFromSitemap({ sitemapUrl, mode: 'fire-engine' });
      if (response) {
        sitemapLinks = response;
      }
    }

    if (sitemapLinks.length === 0) {
      const baseUrlSitemap = `${this.baseUrl}/sitemap.xml`;
      try {
        const response = await axios.get(baseUrlSitemap, {
          timeout: axiosTimeout,
        });
        if (response.status === 200) {
          sitemapLinks = await getLinksFromSitemap({ sitemapUrl: baseUrlSitemap });
        }
      } catch (error) {
<<<<<<< HEAD
        console.error(
          `Failed to fetch sitemap from ${baseUrlSitemap}: ${error}`
        );
=======
        console.error(`Failed to fetch sitemap from ${baseUrlSitemap}: ${error}`);
        sitemapLinks = await getLinksFromSitemap({ sitemapUrl: baseUrlSitemap, mode: 'fire-engine' });
>>>>>>> b5b75086
      }
    }

    const normalizedUrl = normalizeUrl(url);
    const normalizedSitemapLinks = sitemapLinks.map((link) =>
      normalizeUrl(link)
    );
    // has to be greater than 0 to avoid adding the initial URL to the sitemap links, and preventing crawler to crawl
    if (
      !normalizedSitemapLinks.includes(normalizedUrl) &&
      sitemapLinks.length > 0
    ) {
      sitemapLinks.push(url);
    }
    return sitemapLinks;
  }
}<|MERGE_RESOLUTION|>--- conflicted
+++ resolved
@@ -526,9 +526,14 @@
       if (response.status === 200) {
         sitemapLinks = await getLinksFromSitemap({ sitemapUrl });
       }
-    } catch (error) { 
-      console.error(`Failed to fetch sitemap with axios from ${sitemapUrl}: ${error}`);
-      const response = await getLinksFromSitemap({ sitemapUrl, mode: 'fire-engine' });
+    } catch (error) {
+      console.error(
+        `Failed to fetch sitemap with axios from ${sitemapUrl}: ${error}`
+      );
+      const response = await getLinksFromSitemap({
+        sitemapUrl,
+        mode: "fire-engine",
+      });
       if (response) {
         sitemapLinks = response;
       }
@@ -541,17 +546,14 @@
           timeout: axiosTimeout,
         });
         if (response.status === 200) {
-          sitemapLinks = await getLinksFromSitemap({ sitemapUrl: baseUrlSitemap });
+          sitemapLinks = await getLinksFromSitemap({
+            sitemapUrl: baseUrlSitemap,
+          });
         }
       } catch (error) {
-<<<<<<< HEAD
         console.error(
           `Failed to fetch sitemap from ${baseUrlSitemap}: ${error}`
         );
-=======
-        console.error(`Failed to fetch sitemap from ${baseUrlSitemap}: ${error}`);
-        sitemapLinks = await getLinksFromSitemap({ sitemapUrl: baseUrlSitemap, mode: 'fire-engine' });
->>>>>>> b5b75086
       }
     }
 
