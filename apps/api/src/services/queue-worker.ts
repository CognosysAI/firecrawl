import "dotenv/config";
<<<<<<< HEAD
=======
import "./sentry"
import * as Sentry from "@sentry/node";
>>>>>>> 52a05b8c
import { CustomError } from "../lib/custom-error";
import {
  getScrapeQueue,
  redisConnection,
  scrapeQueueName,
} from "./queue-service";
import { logtail } from "./logtail";
import { startWebScraperPipeline } from "../main/runWebScraper";
import { callWebhook } from "./webhook";
import { logJob } from "./logging/log_job";
import { initSDK } from "@hyperdx/node-opentelemetry";
import { Job } from "bullmq";
import { Logger } from "../lib/logger";
import { Worker } from "bullmq";
import systemMonitor from "./system-monitor";
import { v4 as uuidv4 } from "uuid";
import { addCrawlJob, addCrawlJobDone, crawlToCrawler, finishCrawl, getCrawl, getCrawlJobs, lockURL } from "../lib/crawl-redis";
import { StoredCrawl } from "../lib/crawl-redis";
import { addScrapeJob } from "./queue-jobs";
import { supabaseGetJobById } from "../../src/lib/supabase-jobs";

if (process.env.ENV === "production") {
  initSDK({
    consoleCapture: true,
    additionalInstrumentations: [],
  });
}
const sleep = (ms: number) => new Promise((resolve) => setTimeout(resolve, ms));

const workerLockDuration = Number(process.env.WORKER_LOCK_DURATION) || 60000;
const workerStalledCheckInterval =
  Number(process.env.WORKER_STALLED_CHECK_INTERVAL) || 30000;
const jobLockExtendInterval =
  Number(process.env.JOB_LOCK_EXTEND_INTERVAL) || 15000;
const jobLockExtensionTime =
  Number(process.env.JOB_LOCK_EXTENSION_TIME) || 60000;

const cantAcceptConnectionInterval =
  Number(process.env.CANT_ACCEPT_CONNECTION_INTERVAL) || 2000;
const connectionMonitorInterval =
  Number(process.env.CONNECTION_MONITOR_INTERVAL) || 10;
const gotJobInterval = Number(process.env.CONNECTION_MONITOR_INTERVAL) || 20;

const processJobInternal = async (token: string, job: Job) => {
  const extendLockInterval = setInterval(async () => {
    Logger.info(`🐂 Worker extending lock on job ${job.id}`);
    await job.extendLock(token, jobLockExtensionTime);
  }, jobLockExtendInterval);

  let err = null;
  try {
    const result = await processJob(job, token);
    try{
      if (job.data.crawl_id && process.env.USE_DB_AUTHENTICATION === "true") {
        await job.moveToCompleted(null, token, false);
      } else {
        await job.moveToCompleted(result.docs, token, false);
      }
    }catch(e){
    }
  } catch (error) {
    console.log("Job failed, error:", error);
    Sentry.captureException(error);
    err = error;
    await job.moveToFailed(error, token, false);
  } finally {
    clearInterval(extendLockInterval);
  }

  return err;
};

let isShuttingDown = false;

process.on("SIGINT", () => {
  console.log("Received SIGINT. Shutting down gracefully...");
  isShuttingDown = true;
});

const workerFun = async (queueName: string, processJobInternal: (token: string, job: Job) => Promise<any>) => {
  const worker = new Worker(queueName, null, {
    connection: redisConnection,
    lockDuration: 1 * 60 * 1000, // 1 minute
    // lockRenewTime: 15 * 1000, // 15 seconds
    stalledInterval: 30 * 1000, // 30 seconds
    maxStalledCount: 10, // 10 times
  });

  worker.startStalledCheckTimer();

  const monitor = await systemMonitor;

  while (true) {
    if (isShuttingDown) {
      console.log("No longer accepting new jobs. SIGINT");
      break;
    }
    const token = uuidv4();
    const canAcceptConnection = await monitor.acceptConnection();
    if (!canAcceptConnection) {
      console.log("Cant accept connection");
      await sleep(cantAcceptConnectionInterval); // more sleep
      continue;
    }

    const job = await worker.getNextJob(token);
    if (job) {
      if (job.data && job.data.sentry && Sentry.isInitialized()) {
        Sentry.continueTrace({ sentryTrace: job.data.sentry.trace, baggage: job.data.sentry.baggage }, () => {
          Sentry.startSpan({
            name: "Scrape job",
            attributes: {
              job: job.id,
              worker: process.env.FLY_MACHINE_ID ?? worker.id,
            },
          }, async (span) => {
            await Sentry.startSpan({
              name: "Process scrape job",
              op: "queue.process",
              attributes: {
                "messaging.message.id": job.id,
                "messaging.destination.name": getScrapeQueue().name,
                "messaging.message.body.size": job.data.sentry.size,
                "messaging.message.receive.latency": Date.now() - (job.processedOn ?? job.timestamp),
                "messaging.message.retry.count": job.attemptsMade,
              }
            }, async () => {
              const res = await processJobInternal(token, job);
              if (res !== null) {
                span.setStatus({ code: 2 }); // ERROR
              } else {
                span.setStatus({ code: 1 }); // OK
              }
            });
          });
        });
      } else {
        Sentry.startSpan({
          name: "Scrape job",
          attributes: {
            job: job.id,
            worker: process.env.FLY_MACHINE_ID ?? worker.id,
          },
        }, () => {
          processJobInternal(token, job);
        });
      }
      
      await sleep(gotJobInterval);
    } else {
      await sleep(connectionMonitorInterval);
    }
  }
};

workerFun(scrapeQueueName, processJobInternal);

async function processJob(job: Job, token: string) {
  Logger.info(`🐂 Worker taking job ${job.id}`);

  // Check if the job URL is researchhub and block it immediately
  // TODO: remove this once solve the root issue
  if (job.data.url && (job.data.url.includes("researchhub.com") || job.data.url.includes("ebay.com") || job.data.url.includes("youtube.com") || job.data.url.includes("microsoft.com") )) {
    Logger.info(`🐂 Blocking job ${job.id} with URL ${job.data.url}`);
    const data = {
      success: false,
      docs: [],
      project_id: job.data.project_id,
      error: "URL is blocked. Suspecious activity detected. Please contact hello@firecrawl.com if you believe this is an error.",
    };
    await job.moveToCompleted(data.docs, token, false);
    return data;
  }

  try {
    job.updateProgress({
      current: 1,
      total: 100,
      current_step: "SCRAPING",
      current_url: "",
    });
    const start = Date.now();
    
    const { success, message, docs } = await startWebScraperPipeline({
      job,
      token,
    });
    const end = Date.now();
    const timeTakenInSeconds = (end - start) / 1000;

    const rawHtml = docs[0] ? docs[0].rawHtml : "";

    if (job.data.crawl_id && (!job.data.pageOptions || !job.data.pageOptions.includeRawHtml)) {
      if (docs[0] && docs[0].rawHtml) {
        delete docs[0].rawHtml;
      }
    }

    const data = {
      success,
      result: {
        links: docs.map((doc) => {
          return {
            content: doc,
            source: doc?.metadata?.sourceURL ?? doc?.url ?? "",
          };
        }),
      },
      project_id: job.data.project_id,
      error: message /* etc... */,
      docs,
    };

    if (job.data.mode === "crawl") {
      await callWebhook(job.data.team_id, job.id as string, data, job.data.webhook);
    }

    if (job.data.crawl_id) {
      await logJob({
        job_id: job.id as string,
        success: success,
        message: message,
        num_docs: docs.length,
        docs: docs,
        time_taken: timeTakenInSeconds,
        team_id: job.data.team_id,
        mode: job.data.mode,
        url: job.data.url,
        crawlerOptions: job.data.crawlerOptions,
        pageOptions: job.data.pageOptions,
        origin: job.data.origin,
        crawl_id: job.data.crawl_id,
      });

      await addCrawlJobDone(job.data.crawl_id, job.id);

      const sc = await getCrawl(job.data.crawl_id) as StoredCrawl;

      if (!job.data.sitemapped) {
        if (!sc.cancelled) {
          const crawler = crawlToCrawler(job.data.crawl_id, sc);
<<<<<<< HEAD

          const links = crawler.filterLinks(
            crawler.extractLinksFromHTML(rawHtml ?? "", sc.originUrl),
=======
          let linksOnPage = [];
          try{
            linksOnPage = data.docs[0]?.linksOnPage ?? [];
          }catch(e){
            linksOnPage = []
          }
          const links = crawler.filterLinks(
            linksOnPage.map(href => crawler.filterURL(href.trim(), sc.originUrl))
            .filter(x => x !== null),
>>>>>>> 52a05b8c
            Infinity,
            sc.crawlerOptions?.maxDepth ?? 10
          )
          
          for (const link of links) {
            if (await lockURL(job.data.crawl_id, sc, link)) {
              const newJob = await addScrapeJob({
                url: link,
                mode: "single_urls",
                crawlerOptions: sc.crawlerOptions,
                team_id: sc.team_id,
                pageOptions: sc.pageOptions,
                origin: job.data.origin,
                crawl_id: job.data.crawl_id,
              });

              await addCrawlJob(job.data.crawl_id, newJob.id);
            }
          }
        }
      }

      if (await finishCrawl(job.data.crawl_id)) {
        const jobIDs = await getCrawlJobs(job.data.crawl_id);

        const jobs = (await Promise.all(jobIDs.map(async x => {
          if (x === job.id) {
            return {
              async getState() {
                return "completed"
              },
              timestamp: Date.now(),
              returnvalue: docs,
            }
          }

          const j = await getScrapeQueue().getJob(x);
          
          if (process.env.USE_DB_AUTHENTICATION === "true") {
            const supabaseData = await supabaseGetJobById(j.id);
    
            if (supabaseData) {
              j.returnvalue = supabaseData.docs;
            }
          }
    
          return j;
        }))).sort((a, b) => a.timestamp - b.timestamp);
        const jobStatuses = await Promise.all(jobs.map(x => x.getState()));
        const jobStatus = sc.cancelled || jobStatuses.some(x => x === "failed") ? "failed" : "completed";
    
        const fullDocs = jobs.map(x => Array.isArray(x.returnvalue) ? x.returnvalue[0] : x.returnvalue);

        await logJob({
          job_id: job.data.crawl_id,
          success: jobStatus === "completed",
          message: sc.cancelled ? "Cancelled" : message,
          num_docs: fullDocs.length,
          docs: [],
          time_taken: (Date.now() - sc.createdAt) / 1000,
          team_id: job.data.team_id,
          mode: "crawl",
          url: sc.originUrl,
          crawlerOptions: sc.crawlerOptions,
          pageOptions: sc.pageOptions,
          origin: job.data.origin,
        });

        const data = {
          success: jobStatus !== "failed",
          result: {
            links: fullDocs.map((doc) => {
              return {
                content: doc,
                source: doc?.metadata?.sourceURL ?? doc?.url ?? "",
              };
            }),
          },
          project_id: job.data.project_id,
          error: message /* etc... */,
          docs: fullDocs,
        };

        await callWebhook(job.data.team_id, job.data.crawl_id, data);
      }
    }

    Logger.info(`🐂 Job done ${job.id}`);
    return data;
  } catch (error) {
    Logger.error(`🐂 Job errored ${job.id} - ${error}`);

    Sentry.captureException(error, {
      data: {
        job: job.id
      },
    })

    if (error instanceof CustomError) {
      // Here we handle the error, then save the failed job
      Logger.error(error.message); // or any other error handling

      logtail.error("Custom error while ingesting", {
        job_id: job.id,
        error: error.message,
        dataIngestionJob: error.dataIngestionJob,
      });
    }
    Logger.error(error);
    if (error.stack) {
      Logger.error(error.stack);
    }

    logtail.error("Overall error ingesting", {
      job_id: job.id,
      error: error.message,
    });

    const data = {
      success: false,
      docs: [],
      project_id: job.data.project_id,
      error:
        "Something went wrong... Contact help@mendable.ai or try again." /* etc... */,
    };
    
    if (job.data.mode === "crawl" || job.data.crawl_id) {
      await callWebhook(job.data.team_id, job.data.crawl_id ?? job.id as string, data);
    }
    
    if (job.data.crawl_id) {
      await logJob({
        job_id: job.id as string,
        success: false,
        message:
          typeof error === "string"
            ? error
            : error.message ?? "Something went wrong... Contact help@mendable.ai",
        num_docs: 0,
        docs: [],
        time_taken: 0,
        team_id: job.data.team_id,
        mode: job.data.mode,
        url: job.data.url,
        crawlerOptions: job.data.crawlerOptions,
        pageOptions: job.data.pageOptions,
        origin: job.data.origin,
        crawl_id: job.data.crawl_id,
      });

      const sc = await getCrawl(job.data.crawl_id);

      await logJob({
        job_id: job.data.crawl_id,
        success: false,
        message:
          typeof error === "string"
            ? error
            : error.message ?? "Something went wrong... Contact help@mendable.ai",
        num_docs: 0,
        docs: [],
        time_taken: 0,
        team_id: job.data.team_id,
        mode: "crawl",
        url: sc ? sc.originUrl : job.data.url,
        crawlerOptions: sc ? sc.crawlerOptions : job.data.crawlerOptions,
        pageOptions: sc ? sc.pageOptions : job.data.pageOptions,
        origin: job.data.origin,
      });
    }
    // done(null, data);
    return data;
  }
}

// wsq.process(
//   Math.floor(Number(process.env.NUM_WORKERS_PER_QUEUE ?? 8)),
//   processJob
// );

// wsq.on("waiting", j => ScrapeEvents.logJobEvent(j, "waiting"));
// wsq.on("active", j => ScrapeEvents.logJobEvent(j, "active"));
// wsq.on("completed", j => ScrapeEvents.logJobEvent(j, "completed"));
// wsq.on("paused", j => ScrapeEvents.logJobEvent(j, "paused"));
// wsq.on("resumed", j => ScrapeEvents.logJobEvent(j, "resumed"));
// wsq.on("removed", j => ScrapeEvents.logJobEvent(j, "removed"));<|MERGE_RESOLUTION|>--- conflicted
+++ resolved
@@ -1,9 +1,6 @@
 import "dotenv/config";
-<<<<<<< HEAD
-=======
 import "./sentry"
 import * as Sentry from "@sentry/node";
->>>>>>> 52a05b8c
 import { CustomError } from "../lib/custom-error";
 import {
   getScrapeQueue,
@@ -245,21 +242,9 @@
       if (!job.data.sitemapped) {
         if (!sc.cancelled) {
           const crawler = crawlToCrawler(job.data.crawl_id, sc);
-<<<<<<< HEAD
 
           const links = crawler.filterLinks(
             crawler.extractLinksFromHTML(rawHtml ?? "", sc.originUrl),
-=======
-          let linksOnPage = [];
-          try{
-            linksOnPage = data.docs[0]?.linksOnPage ?? [];
-          }catch(e){
-            linksOnPage = []
-          }
-          const links = crawler.filterLinks(
-            linksOnPage.map(href => crawler.filterURL(href.trim(), sc.originUrl))
-            .filter(x => x !== null),
->>>>>>> 52a05b8c
             Infinity,
             sc.crawlerOptions?.maxDepth ?? 10
           )
