import { parseApi } from "../../src/lib/parseApi";
import { getRateLimiter } from "../../src/services/rate-limiter";
import {
  AuthResponse,
  NotificationType,
  RateLimiterMode,
} from "../../src/types";
import { supabase_service } from "../../src/services/supabase";
import { withAuth } from "../../src/lib/withAuth";
import { RateLimiterRedis } from "rate-limiter-flexible";
import { setTraceAttributes } from "@hyperdx/node-opentelemetry";
import { sendNotification } from "../services/notification/email_notification";
import { Logger } from "../lib/logger";

export async function authenticateUser(
  req,
  res,
  mode?: RateLimiterMode
): Promise<AuthResponse> {
  if (process.env.API_TOKEN) {
    return withAuth(simpleAuthenticateUser)(req, res);
  } else {
    return withAuth(supaAuthenticateUser)(req, res, mode);
  }
}

async function simpleAuthenticateUser(req, res): Promise<AuthResponse> {
  const authHeader = req.headers.authorization;
  if (!authHeader) {
    return { success: false, error: "Unauthorized", status: 401 };
  }

  const token = authHeader.split(" ")[1]; // Extract the token from "Bearer <token>"
  if (!token) {
    return {
      success: false,
      error: "Unauthorized: Token missing",
      status: 401,
    };
  }

  if (token === process.env.API_TOKEN) {
    return { success: true, team_id: "default_team" };
  } else {
    return {
      success: false,
      error: "Unauthorized: Invalid token",
      status: 401,
    };
  }
}

function setTrace(team_id: string, api_key: string) {
  try {
    setTraceAttributes({
      team_id,
      api_key,
    });
  } catch (error) {
<<<<<<< HEAD
    console.error("Error setting trace attributes:", error);
=======
    Logger.error(`Error setting trace attributes: ${error.message}`);
>>>>>>> e0954d7f
  }
}
export async function supaAuthenticateUser(
  req,
  res,
  mode?: RateLimiterMode
): Promise<{
  success: boolean;
  team_id?: string;
  error?: string;
  status?: number;
  plan?: string;
}> {
  const authHeader = req.headers.authorization;
  if (!authHeader) {
    return { success: false, error: "Unauthorized", status: 401 };
  }
  const token = authHeader.split(" ")[1]; // Extract the token from "Bearer <token>"
  if (!token) {
    return {
      success: false,
      error: "Unauthorized: Token missing",
      status: 401,
    };
  }

  const incomingIP = (req.headers["x-forwarded-for"] ||
    req.socket.remoteAddress) as string;
  const iptoken = incomingIP + token;

  let rateLimiter: RateLimiterRedis;
  let subscriptionData: { team_id: string; plan: string } | null = null;
  let normalizedApi: string;

  let team_id: string;

  if (token == "this_is_just_a_preview_token") {
    rateLimiter = getRateLimiter(RateLimiterMode.Preview, token);
    team_id = "preview";
  } else {
    normalizedApi = parseApi(token);

    const { data, error } = await supabase_service.rpc(
      "get_key_and_price_id_2",
      { api_key: normalizedApi }
    );
    // get_key_and_price_id_2 rpc definition:
    // create or replace function get_key_and_price_id_2(api_key uuid)
    //   returns table(key uuid, team_id uuid, price_id text) as $$
    //   begin
    //     if api_key is null then
    //       return query
    //       select null::uuid as key, null::uuid as team_id, null::text as price_id;
    //     end if;

    //     return query
    //     select ak.key, ak.team_id, s.price_id
    //     from api_keys ak
    //     left join subscriptions s on ak.team_id = s.team_id
    //     where ak.key = api_key;
    //   end;
    //   $$ language plpgsql;

    if (error) {
<<<<<<< HEAD
      console.error("Error fetching key and price_id:", error);
=======
      Logger.warn(`Error fetching key and price_id: ${error.message}`);
>>>>>>> e0954d7f
    } else {
      // console.log('Key and Price ID:', data);
    }

    if (error || !data || data.length === 0) {
      return {
        success: false,
        error: "Unauthorized: Invalid token",
        status: 401,
      };
    }
    const internal_team_id = data[0].team_id;
    team_id = internal_team_id;

    const plan = getPlanByPriceId(data[0].price_id);
    // HyperDX Logging
    setTrace(team_id, normalizedApi);
    subscriptionData = {
      team_id: team_id,
      plan: plan,
    };
    switch (mode) {
      case RateLimiterMode.Crawl:
        rateLimiter = getRateLimiter(
          RateLimiterMode.Crawl,
          token,
          subscriptionData.plan
        );
        break;
      case RateLimiterMode.Scrape:
        rateLimiter = getRateLimiter(
          RateLimiterMode.Scrape,
          token,
          subscriptionData.plan
        );
        break;
      case RateLimiterMode.Search:
        rateLimiter = getRateLimiter(
          RateLimiterMode.Search,
          token,
          subscriptionData.plan
        );
        break;
      case RateLimiterMode.CrawlStatus:
        rateLimiter = getRateLimiter(RateLimiterMode.CrawlStatus, token);
        break;

      case RateLimiterMode.Preview:
        rateLimiter = getRateLimiter(RateLimiterMode.Preview, token);
        break;
      default:
        rateLimiter = getRateLimiter(RateLimiterMode.Crawl, token);
        break;
      // case RateLimiterMode.Search:
      //   rateLimiter = await searchRateLimiter(RateLimiterMode.Search, token);
      //   break;
    }
  }

  const team_endpoint_token =
    token === "this_is_just_a_preview_token" ? iptoken : team_id;

  try {
    await rateLimiter.consume(team_endpoint_token);
  } catch (rateLimiterRes) {
    Logger.error(`Rate limit exceeded: ${rateLimiterRes}`);
    const secs = Math.round(rateLimiterRes.msBeforeNext / 1000) || 1;
    const retryDate = new Date(Date.now() + rateLimiterRes.msBeforeNext);

    // We can only send a rate limit email every 7 days, send notification already has the date in between checking
    const startDate = new Date();
    const endDate = new Date();
    endDate.setDate(endDate.getDate() + 7);
    // await sendNotification(team_id, NotificationType.RATE_LIMIT_REACHED, startDate.toISOString(), endDate.toISOString());
    return {
      success: false,
      error: `Rate limit exceeded. Consumed points: ${rateLimiterRes.consumedPoints}, Remaining points: ${rateLimiterRes.remainingPoints}. Upgrade your plan at https://firecrawl.dev/pricing for increased rate limits or please retry after ${secs}s, resets at ${retryDate}`,
      status: 429,
    };
  }

  if (
    token === "this_is_just_a_preview_token" &&
    (mode === RateLimiterMode.Scrape ||
      mode === RateLimiterMode.Preview ||
      mode === RateLimiterMode.Search)
  ) {
    return { success: true, team_id: "preview" };
    // check the origin of the request and make sure its from firecrawl.dev
    // const origin = req.headers.origin;
    // if (origin && origin.includes("firecrawl.dev")){
    //   return { success: true, team_id: "preview" };
    // }
    // if(process.env.ENV !== "production") {
    //   return { success: true, team_id: "preview" };
    // }

    // return { success: false, error: "Unauthorized: Invalid token", status: 401 };
  }

  // make sure api key is valid, based on the api_keys table in supabase
  if (!subscriptionData) {
    normalizedApi = parseApi(token);

    const { data, error } = await supabase_service
      .from("api_keys")
      .select("*")
      .eq("key", normalizedApi);

    if (error || !data || data.length === 0) {
      return {
        success: false,
        error: "Unauthorized: Invalid token",
        status: 401,
      };
    }

    subscriptionData = data[0];
  }

  return {
    success: true,
    team_id: subscriptionData.team_id,
    plan: subscriptionData.plan ?? "",
  };
}

function getPlanByPriceId(price_id: string) {
  switch (price_id) {
    case process.env.STRIPE_PRICE_ID_STARTER:
      return "starter";
    case process.env.STRIPE_PRICE_ID_STANDARD:
      return "standard";
    case process.env.STRIPE_PRICE_ID_SCALE:
      return "scale";
    case process.env.STRIPE_PRICE_ID_HOBBY ||
      process.env.STRIPE_PRICE_ID_HOBBY_YEARLY:
      return "hobby";
    case process.env.STRIPE_PRICE_ID_STANDARD_NEW ||
      process.env.STRIPE_PRICE_ID_STANDARD_NEW_YEARLY:
      return "standardnew";
    case process.env.STRIPE_PRICE_ID_GROWTH ||
      process.env.STRIPE_PRICE_ID_GROWTH_YEARLY:
      return "growth";
    default:
      return "free";
  }
}<|MERGE_RESOLUTION|>--- conflicted
+++ resolved
@@ -57,11 +57,7 @@
       api_key,
     });
   } catch (error) {
-<<<<<<< HEAD
-    console.error("Error setting trace attributes:", error);
-=======
     Logger.error(`Error setting trace attributes: ${error.message}`);
->>>>>>> e0954d7f
   }
 }
 export async function supaAuthenticateUser(
@@ -126,11 +122,7 @@
     //   $$ language plpgsql;
 
     if (error) {
-<<<<<<< HEAD
-      console.error("Error fetching key and price_id:", error);
-=======
       Logger.warn(`Error fetching key and price_id: ${error.message}`);
->>>>>>> e0954d7f
     } else {
       // console.log('Key and Price ID:', data);
     }
