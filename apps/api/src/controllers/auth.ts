--- conflicted
+++ resolved
@@ -37,12 +37,17 @@
   return validate(potentialUuid);
 }
 
-export async function setCachedACUC(api_key: string, acuc: AuthCreditUsageChunk | ((acuc: AuthCreditUsageChunk) => AuthCreditUsageChunk)) { 
+export async function setCachedACUC(
+  api_key: string,
+  acuc:
+    | AuthCreditUsageChunk
+    | ((acuc: AuthCreditUsageChunk) => AuthCreditUsageChunk)
+) {
   const cacheKeyACUC = `acuc_${api_key}`;
   const redLockKey = `lock_${cacheKeyACUC}`;
 
   try {
-    await redlock.using([redLockKey], 10000, {}, async signal => {
+    await redlock.using([redLockKey], 10000, {}, async (signal) => {
       if (typeof acuc === "function") {
         acuc = acuc(JSON.parse(await getValue(cacheKeyACUC)));
 
@@ -69,7 +74,10 @@
   }
 }
 
-export async function getACUC(api_key: string, cacheOnly = false): Promise<AuthCreditUsageChunk | null> {
+export async function getACUC(
+  api_key: string,
+  cacheOnly = false
+): Promise<AuthCreditUsageChunk | null> {
   const cacheKeyACUC = `acuc_${api_key}`;
 
   const cachedACUC = await getValue(cacheKeyACUC);
@@ -77,18 +85,20 @@
   if (cachedACUC !== null) {
     return JSON.parse(cachedACUC);
   } else if (!cacheOnly) {
-    const { data, error } =
-      await supabase_service.rpc("auth_credit_usage_chunk", { input_key: api_key });
-    
+    const { data, error } = await supabase_service.rpc(
+      "auth_credit_usage_chunk",
+      { input_key: api_key }
+    );
+
     if (error) {
-      throw new Error("Failed to retrieve authentication and credit usage data: " + JSON.stringify(error));
-    }
-
-    const chunk: AuthCreditUsageChunk | null = data.length === 0
-      ? null
-      : data[0].team_id === null
-      ? null
-      : data[0];
+      throw new Error(
+        "Failed to retrieve authentication and credit usage data: " +
+          JSON.stringify(error)
+      );
+    }
+
+    const chunk: AuthCreditUsageChunk | null =
+      data.length === 0 ? null : data[0].team_id === null ? null : data[0];
 
     // NOTE: Should we cache null chunks? - mogery
     if (chunk !== null) {
@@ -113,7 +123,6 @@
   }
 }
 
-<<<<<<< HEAD
 async function simpleAuthenticateUser(req, res): Promise<AuthResponse> {
   const authHeader = req.headers.authorization;
   if (!authHeader) {
@@ -140,8 +149,6 @@
   }
 }
 
-=======
->>>>>>> c6a83ab9
 function setTrace(team_id: string, api_key: string) {
   try {
     setTraceAttributes({
@@ -166,7 +173,11 @@
   plan?: PlanType;
   chunk?: AuthCreditUsageChunk;
 }> {
-  const authHeader = req.headers.authorization ?? (req.headers["sec-websocket-protocol"] ? `Bearer ${req.headers["sec-websocket-protocol"]}` : null);
+  const authHeader =
+    req.headers.authorization ??
+    (req.headers["sec-websocket-protocol"]
+      ? `Bearer ${req.headers["sec-websocket-protocol"]}`
+      : null);
   if (!authHeader) {
     return { success: false, error: "Unauthorized", status: 401 };
   }
@@ -196,7 +207,7 @@
       rateLimiter = getRateLimiter(RateLimiterMode.CrawlStatus, token);
     } else {
       rateLimiter = getRateLimiter(RateLimiterMode.Preview, token);
-    }      
+    }
     teamId = "preview";
   } else {
     normalizedApi = parseApi(token);
