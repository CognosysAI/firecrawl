--- conflicted
+++ resolved
@@ -4,51 +4,61 @@
 import { Logger } from "./logger";
 
 export type ScrapeErrorEvent = {
-  type: "error",
-  message: string,
-  stack?: string,
-}
+  type: "error";
+  message: string;
+  stack?: string;
+};
 
 export type ScrapeScrapeEvent = {
-  type: "scrape",
-  url: string,
-  worker?: string,
-  method: (typeof baseScrapers)[number],
+  type: "scrape";
+  url: string;
+  worker?: string;
+  method: (typeof baseScrapers)[number];
   result: null | {
-    success: boolean,
-    response_code?: number,
-    response_size?: number,
-    error?: string | object,
+    success: boolean;
+    response_code?: number;
+    response_size?: number;
+    error?: string | object;
     // proxy?: string,
-    time_taken: number,
-  },
-}
+    time_taken: number;
+  };
+};
 
 export type ScrapeQueueEvent = {
-  type: "queue",
-  event: "waiting" | "active" | "completed" | "paused" | "resumed" | "removed" | "failed",
-  worker?: string,
-}
+  type: "queue";
+  event:
+    | "waiting"
+    | "active"
+    | "completed"
+    | "paused"
+    | "resumed"
+    | "removed"
+    | "failed";
+  worker?: string;
+};
 
-export type ScrapeEvent = ScrapeErrorEvent | ScrapeScrapeEvent | ScrapeQueueEvent;
+export type ScrapeEvent =
+  | ScrapeErrorEvent
+  | ScrapeScrapeEvent
+  | ScrapeQueueEvent;
 
 export class ScrapeEvents {
   static async insert(jobId: string, content: ScrapeEvent) {
     if (jobId === "TEST") return null;
-    
-<<<<<<< HEAD
-    if (process.env.USE_DB_AUTHENTICATION === "true") {
-=======
-    const useDbAuthentication = process.env.USE_DB_AUTHENTICATION === 'true';
+
+    const useDbAuthentication = process.env.USE_DB_AUTHENTICATION === "true";
     if (useDbAuthentication) {
->>>>>>> 6ccc22ba
       try {
-        const result = await supabase.from("scrape_events").insert({
-          job_id: jobId,
-          type: content.type,
-          content: content,
-          // created_at
-        }).select().single();
+        const result = await supabase
+          .from("scrape_events")
+          .insert({
+            job_id: jobId,
+            type: content.type,
+            content: content,
+            // created_at
+          })
+          .select()
+          .single();
         return (result.data as any).id;
       } catch (error) {
         // Logger.error(`Error inserting scrape event: ${error}`);
@@ -59,17 +69,25 @@
     return null;
   }
 
-  static async updateScrapeResult(logId: number | null, result: ScrapeScrapeEvent["result"]) {
+  static async updateScrapeResult(
+    logId: number | null,
+    result: ScrapeScrapeEvent["result"]
+  ) {
     if (logId === null) return;
 
     try {
-      const previousLog = (await supabase.from("scrape_events").select().eq("id", logId).single()).data as any;
-      await supabase.from("scrape_events").update({
-        content: {
-          ...previousLog.content,
-          result,
-        }
-      }).eq("id", logId);
+      const previousLog = (
+        await supabase.from("scrape_events").select().eq("id", logId).single()
+      ).data as any;
+      await supabase
+        .from("scrape_events")
+        .update({
+          content: {
+            ...previousLog.content,
+            result,
+          },
+        })
+        .eq("id", logId);
     } catch (error) {
       Logger.error(`Error updating scrape result: ${error}`);
     }
